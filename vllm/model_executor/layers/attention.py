--- conflicted
+++ resolved
@@ -246,7 +246,6 @@
         return output.view(-1, self.num_heads * self.head_size)
 
 
-<<<<<<< HEAD
 class LlamaRotaryEmbedding(nn.Module):
 
     def __init__(self,
@@ -259,36 +258,12 @@
         self.rotary_dim = rotary_dim
 
         # Create the cos and sin cache.
-        inv_freq = 1.0 / (base**(torch.arange(0, rotary_dim, 2) / rotary_dim))
+        inv_freq = 1.0 / (base**(torch.arange(0, rotary_dim, 2, dtype=torch.float, device='cuda') / rotary_dim))
         self.register_buffer("inv_freq", inv_freq, persistent=False)
         self._set_cos_sin_cache(seq_len=max_position_embeddings)
 
     def _set_cache(self, t):
-        freqs = torch.einsum("i,j -> ij", t, self.inv_freq.float())
-=======
-class PagedAttentionWithRoPE(PagedAttention):
-    """PagedAttention with rotary embedding."""
-
-    def __init__(
-        self,
-        num_heads: int,
-        head_size: int,
-        scale: float,
-        rotary_dim: int,
-        max_position: int = 8192,
-        base: int = 10000,
-        num_kv_heads: Optional[int] = None,
-        is_neox_style: bool = True,
-    ) -> None:
-        super().__init__(num_heads, head_size, scale, num_kv_heads)
-        self.is_neox_style = is_neox_style
-
-        # Create the cos and sin cache.
-        inv_freq = 1.0 / (base**(torch.arange(
-            0, rotary_dim, 2, dtype=torch.float, device="cuda") / rotary_dim))
-        t = torch.arange(max_position, dtype=torch.float, device="cuda")
-        freqs = torch.einsum("i,j -> ij", t, inv_freq)
->>>>>>> 90eb3f43
+        freqs = torch.einsum("i,j -> ij", t, self.inv_freq)
         cos = freqs.cos()
         sin = freqs.sin()
         cache = torch.cat((cos, sin), dim=-1)
@@ -301,7 +276,7 @@
 
     def _set_cos_sin_cache(self, seq_len):
         self.max_seq_len_cached = seq_len
-        t = torch.arange(self.max_seq_len_cached).float()
+        t = torch.arange(self.max_seq_len_cached, device='cuda')
         self._set_cache(t)
 
     # Unlink HF or TGI, we do not dynamically set the cos_sin_cache
@@ -323,7 +298,7 @@
 
     def _set_cos_sin_cache(self, seq_len):
         self.max_seq_len_cached = seq_len * self.scaling_factor
-        t = torch.arange(self.max_seq_len_cached).float() / self.scaling_factor
+        t = torch.arange(self.max_seq_len_cached, dtype=torch.float, device='cuda') / self.scaling_factor
         self._set_cache(t)
 
 
@@ -368,9 +343,11 @@
         base: int = 10000,
         rope_scaling: Optional[dict] = None,
         num_kv_heads: Optional[int] = None,
+        is_neox_style: bool = True,
     ) -> None:
         super().__init__(num_heads, head_size, scale, num_kv_heads)
-
+        self.is_neox_style = is_neox_style
+        
         if rope_scaling is None:
             self.rotary_emb = LlamaRotaryEmbedding(rotary_dim, max_position,
                                                    base)
@@ -408,24 +385,17 @@
 
         # Apply rotary embedding to the query and key before passing them
         # to the attention op.
-<<<<<<< HEAD
         cos_sin_cache = self.rotary_emb()
 
-        pos_encoding_ops.rotary_embedding_neox(
-=======
         pos_encoding_ops.rotary_embedding(
->>>>>>> 90eb3f43
             positions,
             query,
             key,
             self.head_size,
-<<<<<<< HEAD
             cos_sin_cache,
-=======
-            self.cos_sin_cache,
-            self.is_neox_style,
->>>>>>> 90eb3f43
+            self.is_neox_style
         )
+
         return super().forward(
             query,
             key,
